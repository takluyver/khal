# vim: set ts=4 sw=4 expandtab sts=4 fileencoding=utf-8:
# Copyright (c) 2013-2015 Christian Geier et al.
#
# Permission is hereby granted, free of charge, to any person obtaining
# a copy of this software and associated documentation files (the
# "Software"), to deal in the Software without restriction, including
# without limitation the rights to use, copy, modify, merge, publish,
# distribute, sublicense, and/or sell copies of the Software, and to
# permit persons to whom the Software is furnished to do so, subject to
# the following conditions:
#
# The above copyright notice and this permission notice shall be
# included in all copies or substantial portions of the Software.
#
# THE SOFTWARE IS PROVIDED "AS IS", WITHOUT WARRANTY OF ANY KIND,
# EXPRESS OR IMPLIED, INCLUDING BUT NOT LIMITED TO THE WARRANTIES OF
# MERCHANTABILITY, FITNESS FOR A PARTICULAR PURPOSE AND
# NONINFRINGEMENT. IN NO EVENT SHALL THE AUTHORS OR COPYRIGHT HOLDERS BE
# LIABLE FOR ANY CLAIM, DAMAGES OR OTHER LIABILITY, WHETHER IN AN ACTION
# OF CONTRACT, TORT OR OTHERWISE, ARISING FROM, OUT OF OR IN CONNECTION
# WITH THE SOFTWARE OR THE USE OR OTHER DEALINGS IN THE SOFTWARE.
#

from __future__ import unicode_literals

import icalendar
from click import confirm, echo, style, prompt
from vdirsyncer.utils.vobject import Item

from collections import defaultdict

import datetime
import itertools
import logging
import sys
import textwrap

from khal import aux, calendar_display
from khal.compat import to_unicode
from khal.khalendar.exceptions import ReadOnlyCalendarError, DuplicateUid
from khal.exceptions import InvalidDate, FatalError
from khal.khalendar.event import Event
from khal.khalendar.backend import sort_key
from khal import __version__, __productname__
from khal.log import logger
from .terminal import colored, get_terminal_size, merge_columns


def construct_daynames(daylist, longdateformat):
    """returns a list of tuples of datetime objects and datenames

    :param daylist: list of dates
    :type daylist: list(datetime.date)
    :param longdateformat: format in which to print dates
    :param str
    :returns: list of names and dates
    :rtype: list((str, datetime.date))
    """
    for date in daylist:
        if date == datetime.date.today():
            yield (date, 'Today:')
        elif date == datetime.date.today() + datetime.timedelta(days=1):
            yield (date, 'Tomorrow:')
        else:
            yield (date, date.strftime(longdateformat))


def get_agenda(collection, locale, dates=None, firstweekday=0,
               days=None, events=None, width=45, show_all_days=False):
    """returns a list of events scheduled for all days in daylist

    included are header "rows"
    :param collection:
    :type collection: khalendar.CalendarCollection
    :param dates: a list of all dates for which the events should be return,
                    including what should be printed as a header
    :type collection: list(str)
    :param show_all_days: True if all days must be shown, event without event
    :type show_all_days: Boolean
    :returns: a list to be printed as the agenda for the given days
    :rtype: list(str)

    """
    event_column = list()

    if days is None:
        days = 2

    if dates is None or len(dates) == 0:
        dates = [datetime.date.today()]
    else:
        try:
            dates = [
                aux.guessdatetimefstr([date], locale)[0].date()
                if not isinstance(date, datetime.date) else date
                for date in dates
            ]
        except InvalidDate as error:
            logging.fatal(error)
            sys.exit(1)

    if days is not None:
        daylist = [date + datetime.timedelta(days=one)
                   for one in range(days) for date in dates]
        daylist.sort()

    daylist = construct_daynames(daylist, locale['longdateformat'])

    for day, dayname in daylist:
        start = datetime.datetime.combine(day, datetime.time.min)
        end = datetime.datetime.combine(day, datetime.time.max)

        # TODO unify allday and datetime events
        all_day_events = collection.get_allday_by_time_range(day)
        events = collection.get_datetime_by_time_range(start, end)
        if len(events) == 0 and len(all_day_events) == 0 and not show_all_days:
            continue

        event_column.append(style(dayname, bold=True))
        events.sort(key=lambda e: e.start)
        for event in itertools.chain(all_day_events, events):
            desc = textwrap.wrap(event.relative_to(day), width)
            event_column.extend([colored(d, event.color) for d in desc])

    if event_column == []:
        event_column = [style('No events', bold=True)]
    return event_column


def calendar(collection, date=None, firstweekday=0, encoding='utf-8',
             weeknumber=False, show_all_days=False, **kwargs):
    if date is None:
        date = [datetime.datetime.today()]

    term_width, _ = get_terminal_size()
    lwidth = 25
    rwidth = term_width - lwidth - 4
    event_column = get_agenda(
        collection, dates=date, width=rwidth, show_all_days=show_all_days,
        **kwargs)
    calendar_column = calendar_display.vertical_month(
        firstweekday=firstweekday, weeknumber=weeknumber)

    rows = merge_columns(calendar_column, event_column)
    # XXX: Generate this as a unicode in the first place, rather than
    # casting it.
    echo('\n'.join(rows).encode(encoding))


def agenda(collection, date=None, encoding='utf-8',
           show_all_days=False, **kwargs):
    term_width, _ = get_terminal_size()
    event_column = get_agenda(collection, dates=date, width=term_width,
                              show_all_days=show_all_days, **kwargs)
    # XXX: Generate this as a unicode in the first place, rather than
    # casting it.
    echo(to_unicode('\n'.join(event_column), encoding))


def new_from_string(collection, conf, date_list, location=None, repeat=None,
                    until=None):
    """construct a new event from a string and add it"""
    try:
        event = aux.construct_event(
            date_list,
            location=location,
            repeat=repeat,
            until=until,
            locale=conf['locale'])
    except FatalError:
        sys.exit(1)
    event = Event.fromVEvents(
        [event], calendar=collection.default_calendar_name, locale=conf['locale'])

    try:
        collection.new(event)
    except ReadOnlyCalendarError:
        logger.fatal('ERROR: Cannot modify calendar "{}" as it is '
                     'read-only'.format(collection.default_calendar_name))
        sys.exit(1)
    if conf['default']['print_new'] == 'event':
        echo(event.event_description)
    elif conf['default']['print_new'] == 'path':
        path = collection._calnames[event.calendar].path + event.href
        echo(path.encode(conf['locale']['encoding']))


def interactive(collection, conf):
    """start the interactive user interface"""
    from . import ui
    pane = ui.ClassicView(collection,
                          conf,
                          title='select an event',
                          description='do something')
    ui.start_pane(
        pane, pane.cleanup,
        program_info='{0} v{1}'.format(__productname__, __version__)
    )


def import_ics(collection, conf, ics, batch=False, random_uid=False):
    """
    :param batch: setting this to True will insert without asking for approval,
                  even when an event with the same uid already exists
    :type batch: bool
    """
    cal = icalendar.Calendar.from_ical(ics)
    events = [item for item in cal.walk() if item.name == 'VEVENT']
    events_grouped = defaultdict(list)
    for event in events:
        events_grouped[event['UID']].append(event)

    vevents = list()
    for uid in events_grouped:
        vevents.append(sorted(events_grouped[uid], key=sort_key))
    for vevent in vevents:
<<<<<<< HEAD
        for sub_event in vevent:
            event = Event.fromVEvents(
                [sub_event], calendar=collection.default_calendar_name, locale=conf['locale'])
            if not batch:
                echo(event.event_description)
        if batch or confirm("Do you want to import this event into `{}`?"
                            "".format(collection.default_calendar_name)):
            ics = aux.ics_from_list(vevent, random_uid)
=======
        import_event(vevent, collection, conf['locale'], batch, random_uid)


def import_event(vevent, collection, locale, batch, random_uid):
    """import one event into collection, let user choose the collection"""

    # print all sub-events
    for sub_event in vevent:
        event = Event(sub_event, calendar=collection.default_calendar_name,
                      locale=locale)
        if not batch:
            echo(event.long())

    # get the calendar to insert into
    if batch or len(collection.writable_names) == 1:
        calendar_name = collection.default_calendar_name
    else:
        choice = list()
        for num, name in enumerate(collection.writable_names):
            choice.append('{}({})'.format(name, num))
        choice = ', '.join(choice)
        while True:
            value = prompt('Which calendar do you want to import to? \n'
                           '{}'.format(choice), default=collection.default_calendar_name)
>>>>>>> d5e167b3
            try:
                number = int(value)
                calendar_name = collection.writable_names[number]
                break
            except (ValueError, IndexError):
                matches = filter(lambda x: x.startswith(value), collection.writable_names)
                if len(matches) == 1:
                    calendar_name = matches[0]
                    break
            echo('invalid choice')

    if batch or confirm("Do you want to import this event into `{}`?"
                        "".format(calendar_name)):
        ics = aux.ics_from_list(vevent, random_uid)
        try:
            collection.new(
                Item(ics.to_ical().decode('utf-8')),
                collection=calendar_name)
        except DuplicateUid:
            if batch or confirm("An event with the same UID already exists. "
                                "Do you want to update it?"):
                collection.force_update(
                    Item(ics.to_ical().decode('utf-8')),
                    collection=calendar_name)
            else:
                logger.warn("Not importing event with UID `{}`".format(event.uid))<|MERGE_RESOLUTION|>--- conflicted
+++ resolved
@@ -214,16 +214,6 @@
     for uid in events_grouped:
         vevents.append(sorted(events_grouped[uid], key=sort_key))
     for vevent in vevents:
-<<<<<<< HEAD
-        for sub_event in vevent:
-            event = Event.fromVEvents(
-                [sub_event], calendar=collection.default_calendar_name, locale=conf['locale'])
-            if not batch:
-                echo(event.event_description)
-        if batch or confirm("Do you want to import this event into `{}`?"
-                            "".format(collection.default_calendar_name)):
-            ics = aux.ics_from_list(vevent, random_uid)
-=======
         import_event(vevent, collection, conf['locale'], batch, random_uid)
 
 
@@ -232,9 +222,9 @@
 
     # print all sub-events
     for sub_event in vevent:
-        event = Event(sub_event, calendar=collection.default_calendar_name,
-                      locale=locale)
         if not batch:
+            event = Event.fromVEvents(
+                [sub_event], calendar=collection.default_calendar_name, locale=locale)
             echo(event.long())
 
     # get the calendar to insert into
@@ -248,7 +238,6 @@
         while True:
             value = prompt('Which calendar do you want to import to? \n'
                            '{}'.format(choice), default=collection.default_calendar_name)
->>>>>>> d5e167b3
             try:
                 number = int(value)
                 calendar_name = collection.writable_names[number]
