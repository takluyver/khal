Changelog
#########
All notable changes to this project should be documented here.
For more detailed information have a look at the git log.

Package maintainers and users who have to manually update their installation
may want to subscribe to `GitHub's tag feed
<https://github.com/geier/khal/tags.atom>`_.

0.9.0
=====
not released yet

* removed configuration variable `encoding` (in section [locale]), the correct
  locale should now be figured out automatically (Markus Unterwaditzer)
<<<<<<< HEAD
* added command `list`
* support for categories (and add `-g` flag for `khal new`) (Pierre David)
* search is now sorted and allows for a `--format` (Taylor Money)

ikhal
-----
* make keybinding for quitting configurable, defaults to *q* and *Q*
  (Christian Geier)

0.8.2
=====
released on 2016-05-16

* fixed some bugs in `configure` that would lead to invalid configuration files
  and crashes (Christian Geier)
* fixed detecting of icalendar version (Markus Unterwaditzer)
=======
* added command `list` (Taylor Money)
* calendar path is now a glob without recursion for discover (Taylor Money)
>>>>>>> 6773630f

0.8.1
=====
released on 2016-04-13

* fix bug in CalendarWidget.set_focus_date() (Christian Geier)

0.8.0
=====
released on 2016-04-13

* BREAKING CHANGE: python 2 is no longer supported (Hugo Osvaldo Barrera)
* updated dependency: vdirsyncer >= 0.5.2
* make tests work with icalendar 3.9.2 (no functional changes) (Christian Geier)
* new dependency: freezegun (only for running the tests)
* khal's git repository moved to https://github.com/pimutils/khal

* support for showing the birthday of contacts with no FN property (Hugo
  Osvaldo Barrera)
* increased start up time when coloring is enabled (Christian Geier)
* improved color support (256 colors and 24-bit colors), see configuration
  documentation for details (Sebastian Hamann)
* renamed color `grey` to `gray` (Sebastian Hamann)
* in `khal new` treat 24:00 as the end of a day/00:00 of the next (Christian Geier)
* new allowed value for a calendar's color: `auto` (also the new default), if
  set, khal will try to read a file called `color` from that calendar's vdir (see
  vdirsyncer's documentation on `metasync`). If that file is not present or its
  contents is not understood, the default color will be used (Christian Geier)
* new allowed value for calendar's type: `discover`, if set, khal will
  (recursively) search that calendar's path for valid vdirs and add those to
  the configured calendars (Christian Geier)
* new command `configure` which should help new users set up a configuration
  file (Christian Geier)
* warn user when parsing broken icalendar files, this requires icalendar > 3.9.2
  (Christian Geier)
* khal will now strip all ANSI escape codes when it detects that stdout is no
  tty, this behaviour can be overwritten with the new options --color/ --no-color
  (Markus Unterwaditzer)
* calendar and agenda have a new option --week, if set all events from current week
  (or the week containing the given date) are shown (Stephan Weller)
* new option --alarm DURATION for `new` (Max Voit)

ikhal
-----
* basic export of events from event editor pane and from event lists (default
  keybinding: *e* (Filip Pytloun)
* pressing *enter* in a date editing widget will now open a small calendar
  widget, arrow keys can be used to select a date, enter (or escape) will close
  it again (Christian Geier)
* in highlight/date range selection mode the other end can be selected, default
  keybinding `o` (as in *Other*) (Christian Geier)
* basic search is now supported (default keybinding `/`) (Christian Geier)
* in the event editor and pop-up Dialogs select the next (previous) item with tab
  (shift tab) (Christian Geier)
* only allow saving when starttime < endtime (Christian Geier)
* the event editor now allows editing of alarms (but khal will not actually
  alarm you at the given time) (Johannes Wienke)


0.7.0
=====
released on 2015-11-24

There are no new or dropped dependencies.

* most of the internal representation of events was rewritten, the current
  benefit is that floating events are properly represented now, hopefully more
  is to come (Christian Geier)
* `printformats` uses a more sensible date now (John Shea)
* khal and ikhal can now highlight dates with events, at the moment, enabling it
  does noticably slow down (i)khal's start; set *[default] highlight_event_days
  = True* and see section *[highlight_days]* for further configuration (Dominik
  Joe Pantůček)
* fixed line wrapping for `at` (Thomas Schape)
* `calendar` and `agenda` optionally print location and description of all
  events, enable with the new --full/-f flag (Thomas Schaper)
* updated and improved zsh completion file (Oliver Kiddle)
* FIX: deleting events did not always work if an event with the same filename existed
  in an other calendar (but no data lost incurred) (Christian Geier)

ikhal
-----
* events are now displayed nicer (Thomas Glanzmann)
* support for colorschemes, a *light* and *dark* one are currently included,
  help is wanted to make them prettier and more functional (config option
  *[view] theme: (dark|light)*) (Christian Geier)
* ikhal can now display frames around some user interface elements, making it
  nicer to look at in some eyes (config option *[view] frame: True*) (Christian
  Geier)
* events can now be duplicated (default keybinding: *p*) (Christian Geier)
* events created while time ranges are selected (default keybinding to enable date range
  selection: *v*) will default to that date range (Christian Geier)
* when trying to delete recurring events, users are now asked if they want to
  delete the complete event or just this instance (Christian Geier)

0.6.0
=====
2015-07-15

* BUGFIX Recurrent events with a THISANDFUTURE parameter could affect other
  events. This could lead to events not being found by the normal lookup
  functionality when they should and being found when they shouldn't. As the
  second case should result in an error that nobody reported yet, I hope nobody
  got bitten by this.
* new dependency for running the tests: freezegun
* new dependency for setup from scm: setuptools_scm
* khal now needs to be installed for building the documentation

* ikhal's should now support ctrl-e, ctrl-a, ctrl-k and ctrl-u in editable text
  fields (Thomas Glanzmann)
* ikhal: space and backspace are new (additional) default keybindings for right
  and left (Pierre David)
* when editing descriptions you can now insert new lines (Thomas Glanzmann)
* khal should not choose an arbitrary default calendar anymore (Markus
  Unterwaditzer)
* the zsh completion file has been updated (Hugo Osvaldo Barrera)
* new command `import` lets users import .ics files (Christian Geier)
* khal should accept relative dates on the command line (today, tomorrow and
  weekday names) (Christian Geier)
* keybinding for saving an event from ikhal's event editor (default is `meta +
  enter`) (Christian Geier)


0.5.0
=====
released on 2015-06-01

* fixed several bugs relating to events with unknown timezones but UNTIL, RDATE
  or EXDATE properties that are in Zulu time (thanks to Michele Baldessari for
  reporting those)
* bugfix: on systems with a local time of UTC-X dealing with allday events lead
  to crashes
* bugfix: British summer time is recognized as daylight saving time (Bradley
  Jones)
* compatibility with vdirsyncer 0.5

* new command `search` allows to search for events
* user changeable keybindings in ikhal, with hjkl as default alternatives for
  arrows in calendar browser, see documentation for more details
* new command `at` shows all events scheduled for a specific datetime
* support for reading birthdays from vcard collections (set calendar/collection
  `type` to *birthdays*)
* new command `printformats` prints a fixed date in all configured date-time
  settings
* `new` now supports the `--until`/`-u` flag to specify until when recurring
  events should run (Micah Nordland)
* python 3 (>= 3.3) support (Hugo Osvaldo Barrera)

ikhal
-----
* minimal support for reccurring events in ikhal's editor (Micah Nordland)
* configurable view size in ikhal (Bradley Jones)
* show events organizers (Bradley Jones)
* major reorganisation of ikhal layout (Markus Unterwaditzer)

0.4.0
=====
released on 2015-02-02

dependency changes
------------------
* new dependency: click>3.2
* removed dependency: docopt
* note to package mantainers: `requirements.txt` has been removed, dependencies
  are still listed in `setup.py`

note to users
-------------
* users will need to delete the local database, no data should be lost (and
  khal will inform the user about this)

new and changed features
------------------------
* new config_option: `[default] print_new`, lets the user decide what should be
  printed after adding a new event
* new config option: `[default] show_all_days` lets users decide if they want to
  see days without any events in agenda and calendar view (thanks to Pierre
  David)
* khal (and ikhal) can now display weeknumbers
* khal new can now create repetitive events (with --repeat), see documentation
  (thanks to Eric Scheibler)
* config file: the debug option has been removed (use `khal -v` instead)
* FIX: vtimezones were not assembled properly, this lead to spurious offsets of
  events in some other calendar applications
* change in behaviour: recurring events are now always expanded until 2037
* major speedup in inserting events into the caching database, especially
  noticeable when running khal for the first time or after an deleting the
  database (Thanks to Markus Unterwaditzer)
* better support for broken events, e.g. events ending before they start
  (Thanks to Markus Unterwaditzer)
* more recurrence rules are supported, khal will print warnings on unsupported
  rules

ikhal
-----
* ikhal's calendar should now be filled on startup
* pressing `t` refocuses on today
* pressing ctrl-w in input fields should delete the last word before the cursor
* when the focus is set on the events list/editor, the current date should
  still be visible in the calendar

0.3.1
=====
released on 2014-09-08

* FIX: events deleted in the vdir are not shown anymore in khal. You might want
  to delete your local database file, if you have deleted any events on the
  server.
* FIX: in some cases non-ascii characters were printed even if unicode_symbols
  is set to False in the config
* FIX: events with different start and end timezones are now properly exported
  (the end timezone was disregarded when building an icalendar, but since
  timezones cannot be edited anyway, this shouldn't have caused any problems)
* FIX: calendars marked as read-only in the configuration file should now really
  be read-only

0.3.0
=====
released on 2014-09-03

* new unified documentation
    * html documentation (website) and man pages are all generated from the same
      sources via sphinx (type `make html` or `make man` in doc/, the result
      will be build in *build/html* or *build/man* respectively
    * the new documentation lives in doc/
    * the package sphinxcontrib-newsfeed is needed for generating the html
      version (for generating an RSS feed)
    * the man pages live doc/build/man/, they can be build by running
      `make man` in doc/sphinx/
* new dependencies: configobj, tzlocal>=1.0
* **IMPORTANT**: the configuration file's syntax changed (again), have a look at the new
  documentation for details
* local_timezone and default_timezone will now be set to the timezone the
  computer is set to (if they are not set in the configuration file)<|MERGE_RESOLUTION|>--- conflicted
+++ resolved
@@ -13,10 +13,10 @@
 
 * removed configuration variable `encoding` (in section [locale]), the correct
   locale should now be figured out automatically (Markus Unterwaditzer)
-<<<<<<< HEAD
-* added command `list`
+* added command `list` (Taylor Money)
 * support for categories (and add `-g` flag for `khal new`) (Pierre David)
 * search is now sorted and allows for a `--format` (Taylor Money)
+* calendar path is now a glob without recursion for discover (Taylor Money)
 
 ikhal
 -----
@@ -30,10 +30,6 @@
 * fixed some bugs in `configure` that would lead to invalid configuration files
   and crashes (Christian Geier)
 * fixed detecting of icalendar version (Markus Unterwaditzer)
-=======
-* added command `list` (Taylor Money)
-* calendar path is now a glob without recursion for discover (Taylor Money)
->>>>>>> 6773630f
 
 0.8.1
 =====
