Changelog
#########
All notable changes to this project should be documented here.
For more detailed information have a look at the git log.

Package maintainers and users who have to manually update their installation
may want to subscribe to `GitHub's tag feed
<https://github.com/geier/khal/tags.atom>`_.

0.9.1
=====
<<<<<<< HEAD
released 2017-01-25

* FIX detecting not understood timezone information failed on python 3.6, this may lead to
  erroneous offsets in start and end times for those events, as those datetimes
  were treated as if they were in the system's local time, not as if they are in
  the (possibly) configured default_timezone.
=======
not released yet

* python 3.6 is now officially supported
>>>>>>> c58f97ac

0.9.0
=====
released 2017-01-24

Dependency Changes
------------------
* vdirsyncer isn't a hard dependency any more

Bug Fixes
---------
* fixed various bugs in `configure`
* fix bug in `new` that surfaces when date(time)format does contain a year
* fix bug in `import` that allows importing into read-only and/or non-default calendar
* fix how color discovered in calendars

Backwards Incompatibilities
---------------------------
* calendar path is now a glob without recursion for discover, if your calendars
  are no longer found, please consult the documentation (Taylor Money)
* `at` command now works like `list` with a timedelta of `0m`, this means that
  `at` will no longer print events that end at exactly the time asked for
  (Taylor Money)
* renamed `agenda` to `list` (Taylor Money)
* removed `days` configuration option in favor of `timedelta`, see
  documentation for details (Taylor Money)
* configuration file path $XDG_CONFIG_HOME/khal/config is now supported and
  $XDG_CONFIG_HOME/khal/khal.conf deprecated
* ikhal: introduction of three different new frame styles, new allowed values for
  `[view] frame` are `False`, `width`, `color`, `top` (with default `False`),
  `True` isn't allowed any more, please provide feedback over the usual channels
  if and which of those you consider useful as some of those might be removed in
  future releases (Christian Geier)
* removed configuration variable `encoding` (in section [locale]), the correct
  locale should now be figured out automatically (Markus Unterwaditzer)
* events that start and end at the same time are now displayed as if their
  duration was one hour instead of one day (Guilhem Saurel)

Enhancements
------------
* (nearly) all commands allow formatting of how events are printed with
  `--format`, also see the new configuration options `event_format`,
  `agenda_event_format`, `agenda_day_format` (Taylor Money)
* support for categories (and add `-g` flag for `khal new`) (Pierre David)
* search results are now sorted by start date (Taylor Money)
* added command `edit`, which also allows deletion of events (Taylor Money)
* `new` has interactive option (Taylor Money)
* `import` can now import multiple files at once (Christian Geier)

ikhal
-----
* BUGFIX no more crashing if invalid date is entered and mini-calendar displayed
* make keybinding for quitting configurable, defaults to *q* and *Q*, escape
  only backtracks to last pane but doesn't exit khal anymore (Christian Geier)
* default keybinding changed: `tab` no longer shows details of focused events
  and does not open the event editor either (Christian Geier)
* right column changed, it will now show as many days/events as fit, if users move
  to another date (while the event column is in focus), that date should be
  highlighted in the calendar (Christian Geier)
* cursor indicates which element is selected

0.8.4
=====
released 2016-10-06

* **IMPORTANT BUGFIX** fixed a bug that lead to imported events being
  erroneously shifted if they had a timezone identifier that wasn't an Olson
  database identifier. All users are advised to upgrade as soon as possible. To
  see if you are affected by this and how to resolve any issues, please see the
  release announcement (khal/doc/source/news/khal084.rst or
  http://lostpackets.de/khal/news/khal084.html). Thanks to Wayne Werner for
  finding and reporting this bug.

0.8.3
=====
released 2016-08-28

* fixed some bugs in the test suite on different operating systems
* fixed a check for icalendar files containing RDATEs

0.8.2
=====
released on 2016-05-16

* fixed some bugs in `configure` that would lead to invalid configuration files
  and crashes (Christian Geier)
* fixed detecting of icalendar version (Markus Unterwaditzer)

0.8.1
=====
released on 2016-04-13

* fix bug in CalendarWidget.set_focus_date() (Christian Geier)

0.8.0
=====
released on 2016-04-13

* BREAKING CHANGE: python 2 is no longer supported (Hugo Osvaldo Barrera)
* updated dependency: vdirsyncer >= 0.5.2
* make tests work with icalendar 3.9.2 (no functional changes) (Christian Geier)
* new dependency: freezegun (only for running the tests)
* khal's git repository moved to https://github.com/pimutils/khal

* support for showing the birthday of contacts with no FN property (Hugo
  Osvaldo Barrera)
* increased start up time when coloring is enabled (Christian Geier)
* improved color support (256 colors and 24-bit colors), see configuration
  documentation for details (Sebastian Hamann)
* renamed color `grey` to `gray` (Sebastian Hamann)
* in `khal new` treat 24:00 as the end of a day/00:00 of the next (Christian Geier)
* new allowed value for a calendar's color: `auto` (also the new default), if
  set, khal will try to read a file called `color` from that calendar's vdir (see
  vdirsyncer's documentation on `metasync`). If that file is not present or its
  contents is not understood, the default color will be used (Christian Geier)
* new allowed value for calendar's type: `discover`, if set, khal will
  (recursively) search that calendar's path for valid vdirs and add those to
  the configured calendars (Christian Geier)
* new command `configure` which should help new users set up a configuration
  file (Christian Geier)
* warn user when parsing broken icalendar files, this requires icalendar > 3.9.2
  (Christian Geier)
* khal will now strip all ANSI escape codes when it detects that stdout is no
  tty, this behaviour can be overwritten with the new options --color/ --no-color
  (Markus Unterwaditzer)
* calendar and agenda have a new option --week, if set all events from current week
  (or the week containing the given date) are shown (Stephan Weller)
* new option --alarm DURATION for `new` (Max Voit)

ikhal
-----
* basic export of events from event editor pane and from event lists (default
  keybinding: *e* (Filip Pytloun)
* pressing *enter* in a date editing widget will now open a small calendar
  widget, arrow keys can be used to select a date, enter (or escape) will close
  it again (Christian Geier)
* in highlight/date range selection mode the other end can be selected, default
  keybinding `o` (as in *Other*) (Christian Geier)
* basic search is now supported (default keybinding `/`) (Christian Geier)
* in the event editor and pop-up Dialogs select the next (previous) item with tab
  (shift tab) (Christian Geier)
* only allow saving when starttime < endtime (Christian Geier)
* the event editor now allows editing of alarms (but khal will not actually
  alarm you at the given time) (Johannes Wienke)


0.7.0
=====
released on 2015-11-24

There are no new or dropped dependencies.

* most of the internal representation of events was rewritten, the current
  benefit is that floating events are properly represented now, hopefully more
  is to come (Christian Geier)
* `printformats` uses a more sensible date now (John Shea)
* khal and ikhal can now highlight dates with events, at the moment, enabling it
  does noticably slow down (i)khal's start; set *[default] highlight_event_days
  = True* and see section *[highlight_days]* for further configuration (Dominik
  Joe Pantůček)
* fixed line wrapping for `at` (Thomas Schape)
* `calendar` and `agenda` optionally print location and description of all
  events, enable with the new --full/-f flag (Thomas Schaper)
* updated and improved zsh completion file (Oliver Kiddle)
* FIX: deleting events did not always work if an event with the same filename existed
  in an other calendar (but no data lost incurred) (Christian Geier)

ikhal
-----
* events are now displayed nicer (Thomas Glanzmann)
* support for colorschemes, a *light* and *dark* one are currently included,
  help is wanted to make them prettier and more functional (config option
  *[view] theme: (dark|light)*) (Christian Geier)
* ikhal can now display frames around some user interface elements, making it
  nicer to look at in some eyes (config option *[view] frame: True*) (Christian
  Geier)
* events can now be duplicated (default keybinding: *p*) (Christian Geier)
* events created while time ranges are selected (default keybinding to enable date range
  selection: *v*) will default to that date range (Christian Geier)
* when trying to delete recurring events, users are now asked if they want to
  delete the complete event or just this instance (Christian Geier)

0.6.0
=====
2015-07-15

* BUGFIX Recurrent events with a THISANDFUTURE parameter could affect other
  events. This could lead to events not being found by the normal lookup
  functionality when they should and being found when they shouldn't. As the
  second case should result in an error that nobody reported yet, I hope nobody
  got bitten by this.
* new dependency for running the tests: freezegun
* new dependency for setup from scm: setuptools_scm
* khal now needs to be installed for building the documentation

* ikhal's should now support ctrl-e, ctrl-a, ctrl-k and ctrl-u in editable text
  fields (Thomas Glanzmann)
* ikhal: space and backspace are new (additional) default keybindings for right
  and left (Pierre David)
* when editing descriptions you can now insert new lines (Thomas Glanzmann)
* khal should not choose an arbitrary default calendar anymore (Markus
  Unterwaditzer)
* the zsh completion file has been updated (Hugo Osvaldo Barrera)
* new command `import` lets users import .ics files (Christian Geier)
* khal should accept relative dates on the command line (today, tomorrow and
  weekday names) (Christian Geier)
* keybinding for saving an event from ikhal's event editor (default is `meta +
  enter`) (Christian Geier)


0.5.0
=====
released on 2015-06-01

* fixed several bugs relating to events with unknown timezones but UNTIL, RDATE
  or EXDATE properties that are in Zulu time (thanks to Michele Baldessari for
  reporting those)
* bugfix: on systems with a local time of UTC-X dealing with allday events lead
  to crashes
* bugfix: British summer time is recognized as daylight saving time (Bradley
  Jones)
* compatibility with vdirsyncer 0.5

* new command `search` allows to search for events
* user changeable keybindings in ikhal, with hjkl as default alternatives for
  arrows in calendar browser, see documentation for more details
* new command `at` shows all events scheduled for a specific datetime
* support for reading birthdays from vcard collections (set calendar/collection
  `type` to *birthdays*)
* new command `printformats` prints a fixed date in all configured date-time
  settings
* `new` now supports the `--until`/`-u` flag to specify until when recurring
  events should run (Micah Nordland)
* python 3 (>= 3.3) support (Hugo Osvaldo Barrera)

ikhal
-----
* minimal support for reccurring events in ikhal's editor (Micah Nordland)
* configurable view size in ikhal (Bradley Jones)
* show events organizers (Bradley Jones)
* major reorganisation of ikhal layout (Markus Unterwaditzer)

0.4.0
=====
released on 2015-02-02

dependency changes
------------------
* new dependency: click>3.2
* removed dependency: docopt
* note to package mantainers: `requirements.txt` has been removed, dependencies
  are still listed in `setup.py`

note to users
-------------
* users will need to delete the local database, no data should be lost (and
  khal will inform the user about this)

new and changed features
------------------------
* new config_option: `[default] print_new`, lets the user decide what should be
  printed after adding a new event
* new config option: `[default] show_all_days` lets users decide if they want to
  see days without any events in agenda and calendar view (thanks to Pierre
  David)
* khal (and ikhal) can now display weeknumbers
* khal new can now create repetitive events (with --repeat), see documentation
  (thanks to Eric Scheibler)
* config file: the debug option has been removed (use `khal -v` instead)
* FIX: vtimezones were not assembled properly, this lead to spurious offsets of
  events in some other calendar applications
* change in behaviour: recurring events are now always expanded until 2037
* major speedup in inserting events into the caching database, especially
  noticeable when running khal for the first time or after an deleting the
  database (Thanks to Markus Unterwaditzer)
* better support for broken events, e.g. events ending before they start
  (Thanks to Markus Unterwaditzer)
* more recurrence rules are supported, khal will print warnings on unsupported
  rules

ikhal
-----
* ikhal's calendar should now be filled on startup
* pressing `t` refocuses on today
* pressing ctrl-w in input fields should delete the last word before the cursor
* when the focus is set on the events list/editor, the current date should
  still be visible in the calendar

0.3.1
=====
released on 2014-09-08

* FIX: events deleted in the vdir are not shown anymore in khal. You might want
  to delete your local database file, if you have deleted any events on the
  server.
* FIX: in some cases non-ascii characters were printed even if unicode_symbols
  is set to False in the config
* FIX: events with different start and end timezones are now properly exported
  (the end timezone was disregarded when building an icalendar, but since
  timezones cannot be edited anyway, this shouldn't have caused any problems)
* FIX: calendars marked as read-only in the configuration file should now really
  be read-only

0.3.0
=====
released on 2014-09-03

* new unified documentation
    * html documentation (website) and man pages are all generated from the same
      sources via sphinx (type `make html` or `make man` in doc/, the result
      will be build in *build/html* or *build/man* respectively
    * the new documentation lives in doc/
    * the package sphinxcontrib-newsfeed is needed for generating the html
      version (for generating an RSS feed)
    * the man pages live doc/build/man/, they can be build by running
      `make man` in doc/sphinx/
* new dependencies: configobj, tzlocal>=1.0
* **IMPORTANT**: the configuration file's syntax changed (again), have a look at the new
  documentation for details
* local_timezone and default_timezone will now be set to the timezone the
  computer is set to (if they are not set in the configuration file)<|MERGE_RESOLUTION|>--- conflicted
+++ resolved
@@ -9,18 +9,14 @@
 
 0.9.1
 =====
-<<<<<<< HEAD
 released 2017-01-25
 
 * FIX detecting not understood timezone information failed on python 3.6, this may lead to
   erroneous offsets in start and end times for those events, as those datetimes
   were treated as if they were in the system's local time, not as if they are in
   the (possibly) configured default_timezone.
-=======
-not released yet
 
 * python 3.6 is now officially supported
->>>>>>> c58f97ac
 
 0.9.0
 =====
